--- conflicted
+++ resolved
@@ -6,10 +6,8 @@
 // See https://swift.org/CONTRIBUTORS.txt for the list of Swift project authors
 
 // RUN: not %target-swift-frontend %s -emit-ir
-<<<<<<< HEAD
 
 // REQUIRES: deterministic-compiler
 // see https://bugs.swift.org/browse/SR-4894
-=======
->>>>>>> 49a8cf05
+
 struct A:RangeReplaceableCollection{let c{{a f{}}var f=max