// RUN: %target-swift-frontend %s -emit-ir | FileCheck %s --check-prefix=CHECK --check-prefix=CHECK-%target-ptrsize --check-prefix=CHECK-%target-runtime

import Swift

// CHECK-LABEL: define{{( protected)?}} void @retain_release_boxed_existential(%swift.error*)
sil @retain_release_boxed_existential : $@convention(thin) (ErrorProtocol) -> () {
entry(%e : $ErrorProtocol):
  // CHECK-objc: @swift_errorRetain
  // CHECK-native: @swift_retain
  strong_retain %e : $ErrorProtocol
  // CHECK-objc: @swift_errorRelease
  // CHECK-native: @swift_release
  strong_release %e : $ErrorProtocol
  return undef : $()
}

// CHECK-LABEL: define{{( protected)?}} %swift.error* @alloc_boxed_existential(%swift.opaque* noalias nocapture, %swift.type* %T, i8** %T.ErrorProtocol)
sil @alloc_boxed_existential : $@convention(thin) <T: ErrorProtocol> (@in T) -> @owned ErrorProtocol {
entry(%x : $*T):
  // CHECK: [[BOX_PAIR:%.*]] = call { %swift.error*, %swift.opaque* } @swift_allocError(%swift.type* %T, i8** %T.ErrorProtocol, %swift.opaque* null, i1 false)
  // CHECK: [[BOX:%.*]] = extractvalue { %swift.error*, %swift.opaque* } [[BOX_PAIR]], 0
  // CHECK: [[ADDR:%.*]] = extractvalue { %swift.error*, %swift.opaque* } [[BOX_PAIR]], 1
  %b = alloc_existential_box $ErrorProtocol, $T
  %p = project_existential_box $T in %b : $ErrorProtocol
  // CHECK: call %swift.opaque* %initializeWithTake(%swift.opaque* [[ADDR]], %swift.opaque* %0, %swift.type* %T)
  copy_addr [take] %x to [initialization] %p : $*T
  // CHECK: ret %swift.error* [[BOX]]
  return %b : $ErrorProtocol
}

struct SomeError: ErrorProtocol {
  let _domain: String
  let _code: Int
}

// CHECK-LABEL: define{{( protected)?}} %swift.error* @alloc_boxed_existential_concrete
sil @alloc_boxed_existential_concrete : $@convention(thin) (@owned SomeError) -> @owned ErrorProtocol {
entry(%x : $SomeError):
  // CHECK: [[BOX_PAIR:%.*]] = call { %swift.error*, %swift.opaque* } @swift_allocError(%swift.type* {{.*}} @_TMfV17boxed_existential9SomeError, {{.*}}, i8** @_TWPV17boxed_existential9SomeErrors13ErrorProtocolS_, %swift.opaque* null, i1 false)
  // CHECK: [[BOX:%.*]] = extractvalue { %swift.error*, %swift.opaque* } [[BOX_PAIR]], 0
  // CHECK: [[OPAQUE_ADDR:%.*]] = extractvalue { %swift.error*, %swift.opaque* } [[BOX_PAIR]], 1
  // CHECK: [[ADDR:%.*]] = bitcast %swift.opaque* [[OPAQUE_ADDR]] to %V17boxed_existential9SomeError*
  %b = alloc_existential_box $ErrorProtocol, $SomeError
  %p = project_existential_box $SomeError in %b : $ErrorProtocol
  store %x to %p : $*SomeError
  // CHECK: ret %swift.error* [[BOX]]
  return %b : $ErrorProtocol
}

// CHECK-LABEL: define{{( protected)?}} void @dealloc_boxed_existential(%swift.error*, %swift.type* %T, i8** %T.ErrorProtocol)
sil @dealloc_boxed_existential : $@convention(thin) <T: ErrorProtocol> (@owned ErrorProtocol) -> () {
entry(%b : $ErrorProtocol):
  // CHECK: call void @swift_deallocError(%swift.error* %0, %swift.type* %T)
  dealloc_existential_box %b : $ErrorProtocol, $T
  return undef : $()
}

// CHECK-LABEL: define{{( protected)?}} {{i[0-9]+}} @project_boxed_existential(%swift.error*)
sil @project_boxed_existential : $@convention(thin) (@owned ErrorProtocol) -> Int {
entry(%b : $ErrorProtocol):
  // CHECK: call void @swift_getErrorValue(%swift.error* %0, i8** {{%.*}}, [[TRIPLE:{ %swift.opaque\*, %swift.type\*, i8\*\* }]]* [[OUT:%.*]])
  // CHECK: [[OUT_ADDR:%.*]] = getelementptr inbounds {{.*}} [[OUT]], i32 0, i32 0
  // CHECK: [[ADDR:%.*]] = load {{.*}} [[OUT_ADDR]]
  // CHECK: [[CADDR:%.*]] = bitcast %swift.opaque* %2 to [[TYPE:%[^*]*]]*
  %a = project_existential_box $SomeError in %b : $ErrorProtocol

  // CHECK: [[GEP1:%.*]] = getelementptr inbounds [[TYPE]], [[TYPE]]* [[CADDR]], i32 0, i32 1
  // CHECK: [[GEP2:%.*]] = getelementptr inbounds {{.*}} [[GEP1]], i32 0, i32 0
  %c = struct_element_addr %a : $*SomeError, #SomeError._code

  // CHECK: [[R:%.*]] = load {{i[0-9]+}}, {{i[0-9]+}}* [[GEP2]]
  %l = load %c : $*Int

  // CHECK: ret {{i[0-9]+}} [[R]]
  return %l : $Int
}

// CHECK-LABEL: define{{( protected)?}} {{i[0-9]+}} @open_boxed_existential(%swift.error*)
sil @open_boxed_existential : $@convention(thin) (@owned ErrorProtocol) -> Int {
entry(%b : $ErrorProtocol):
  // CHECK: call void @swift_getErrorValue(%swift.error* %0, i8** {{%.*}}, [[TRIPLE:{ %swift.opaque\*, %swift.type\*, i8\*\* }]]* [[OUT:%.*]])
  // CHECK: [[OUT_ADDR:%.*]] = getelementptr inbounds {{.*}} [[OUT]], i32 0, i32 0
  // CHECK: [[ADDR:%.*]] = load {{.*}} [[OUT_ADDR]]
  // CHECK: [[OUT_TYPE:%.*]] = getelementptr inbounds {{.*}} [[OUT]], i32 0, i32 1
  // CHECK: [[TYPE:%.*]] = load {{.*}} [[OUT_TYPE]]
  // CHECK: [[OUT_WITNESS:%.*]] = getelementptr inbounds {{.*}} [[OUT]], i32 0, i32 2
  // CHECK: [[WITNESS:%.*]] = load {{.*}} [[OUT_WITNESS]]
  %o = open_existential_box %b : $ErrorProtocol to $*@opened("01234567-89AB-CDEF-0123-000000000000") ErrorProtocol
  // CHECK: [[CODE_ADDR:%.*]] = getelementptr {{.*}} [[WITNESS]], i32 1
  // CHECK: [[CODE:%.*]] = load {{.*}} [[CODE_ADDR]]
<<<<<<< HEAD
  %m = witness_method $@opened("01234567-89AB-CDEF-0123-000000000000") ErrorProtocol, #ErrorProtocol._code!getter.1, %o : $*@opened("01234567-89AB-CDEF-0123-000000000000") ErrorProtocol : $@convention(witness_method) <Self: ErrorProtocol> (@in_guaranteed Self) -> Int
  // CHECK: [[CODE_FN:%.*]] = bitcast i8* [[CODE]] to [[INT:i[0-9]+]] (%swift.opaque*, %swift.type*)*
  // CHECK: [[RESULT:%.*]] = call [[INT]] [[CODE_FN]](%swift.opaque* noalias nocapture [[ADDR]], %swift.type* [[TYPE]])
  %c = apply %m<@opened("01234567-89AB-CDEF-0123-000000000000") ErrorProtocol>(%o) : $@convention(witness_method) <Self: ErrorProtocol> (@in_guaranteed Self) -> Int
=======
  %m = witness_method $@opened("01234567-89AB-CDEF-0123-000000000000") ErrorType, #ErrorType._code!getter.1, %o : $*@opened("01234567-89AB-CDEF-0123-000000000000") ErrorType : $@convention(witness_method) <Self: ErrorType> (@in_guaranteed Self) -> Int
  // CHECK: [[CODE_FN:%.*]] = bitcast i8* [[CODE]] to [[INT:i[0-9]+]] (%swift.opaque*, %swift.type*, i8**)*
  // CHECK: [[RESULT:%.*]] = call [[INT]] [[CODE_FN]](%swift.opaque* noalias nocapture [[ADDR]], %swift.type* [[TYPE]], i8** [[WITNESS]])
  %c = apply %m<@opened("01234567-89AB-CDEF-0123-000000000000") ErrorType>(%o) : $@convention(witness_method) <Self: ErrorType> (@in_guaranteed Self) -> Int
>>>>>>> b480ab1f
  // CHECK: ret [[INT]] [[RESULT]]
  return %c : $Int
}

sil @dynamic_type_boxed_existential : $@convention(thin) (@owned ErrorProtocol) -> @thick ErrorProtocol.Type {
entry(%b : $ErrorProtocol):
  // CHECK: call void @swift_getErrorValue(%swift.error* %0, i8** {{%.*}}, [[TRIPLE:{ %swift.opaque\*, %swift.type\*, i8\*\* }]]* [[OUT:%.*]])
  // CHECK: [[OUT_ADDR:%.*]] = getelementptr inbounds {{.*}} [[OUT]], i32 0, i32 0
  // CHECK: [[ADDR:%.*]] = load {{.*}} [[OUT_ADDR]]
  // CHECK: [[OUT_TYPE:%.*]] = getelementptr inbounds {{.*}} [[OUT]], i32 0, i32 1
  // CHECK: [[TYPE:%.*]] = load {{.*}} [[OUT_TYPE]]
  // CHECK: [[DYNAMIC_TYPE:%.*]] = call %swift.type* @swift_getDynamicType(%swift.opaque* [[ADDR]], %swift.type* [[TYPE]])
  // CHECK: [[OUT_WITNESS:%.*]] = getelementptr inbounds {{.*}} [[OUT]], i32 0, i32 2
  // CHECK: [[WITNESS:%.*]] = load {{.*}} [[OUT_WITNESS]]
  %m = existential_metatype $@thick ErrorProtocol.Type, %b : $ErrorProtocol

  // CHECK-objc:   call void @swift_errorRelease(%swift.error* %0)
  // CHECK-native: call void bitcast (void (%swift.refcounted*)* @swift_release to void (%swift.error*)*)(%swift.error* %0)
  strong_release %b : $ErrorProtocol

  // CHECK: [[RET:%.*]] = insertvalue { %swift.type*, i8** } undef, %swift.type* [[DYNAMIC_TYPE]], 0
  // CHECK: [[RET2:%.*]] = insertvalue { %swift.type*, i8** } [[RET]], i8** [[WITNESS]], 1
  // CHECK: ret { %swift.type*, i8** } [[RET2]]
  return %m : $@thick ErrorProtocol.Type
}<|MERGE_RESOLUTION|>--- conflicted
+++ resolved
@@ -88,17 +88,10 @@
   %o = open_existential_box %b : $ErrorProtocol to $*@opened("01234567-89AB-CDEF-0123-000000000000") ErrorProtocol
   // CHECK: [[CODE_ADDR:%.*]] = getelementptr {{.*}} [[WITNESS]], i32 1
   // CHECK: [[CODE:%.*]] = load {{.*}} [[CODE_ADDR]]
-<<<<<<< HEAD
   %m = witness_method $@opened("01234567-89AB-CDEF-0123-000000000000") ErrorProtocol, #ErrorProtocol._code!getter.1, %o : $*@opened("01234567-89AB-CDEF-0123-000000000000") ErrorProtocol : $@convention(witness_method) <Self: ErrorProtocol> (@in_guaranteed Self) -> Int
-  // CHECK: [[CODE_FN:%.*]] = bitcast i8* [[CODE]] to [[INT:i[0-9]+]] (%swift.opaque*, %swift.type*)*
-  // CHECK: [[RESULT:%.*]] = call [[INT]] [[CODE_FN]](%swift.opaque* noalias nocapture [[ADDR]], %swift.type* [[TYPE]])
-  %c = apply %m<@opened("01234567-89AB-CDEF-0123-000000000000") ErrorProtocol>(%o) : $@convention(witness_method) <Self: ErrorProtocol> (@in_guaranteed Self) -> Int
-=======
-  %m = witness_method $@opened("01234567-89AB-CDEF-0123-000000000000") ErrorType, #ErrorType._code!getter.1, %o : $*@opened("01234567-89AB-CDEF-0123-000000000000") ErrorType : $@convention(witness_method) <Self: ErrorType> (@in_guaranteed Self) -> Int
   // CHECK: [[CODE_FN:%.*]] = bitcast i8* [[CODE]] to [[INT:i[0-9]+]] (%swift.opaque*, %swift.type*, i8**)*
   // CHECK: [[RESULT:%.*]] = call [[INT]] [[CODE_FN]](%swift.opaque* noalias nocapture [[ADDR]], %swift.type* [[TYPE]], i8** [[WITNESS]])
-  %c = apply %m<@opened("01234567-89AB-CDEF-0123-000000000000") ErrorType>(%o) : $@convention(witness_method) <Self: ErrorType> (@in_guaranteed Self) -> Int
->>>>>>> b480ab1f
+  %c = apply %m<@opened("01234567-89AB-CDEF-0123-000000000000") ErrorProtocol>(%o) : $@convention(witness_method) <Self: ErrorProtocol> (@in_guaranteed Self) -> Int
   // CHECK: ret [[INT]] [[RESULT]]
   return %c : $Int
 }
