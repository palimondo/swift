// RUN: %target-run-simple-swift
// REQUIRES: executable_test

import StdlibUnittest
import Swift

// Also import modules which are used by StdlibUnittest internally. This
// workaround is needed to link all required libraries in case we compile
// StdlibUnittest with -sil-serialize-all.
import SwiftPrivate
#if _runtime(_ObjC)
import ObjectiveC
#endif

class DeinitTester {
  private let onDeinit: () -> ()

  init(onDeinit: () -> ()) {
    self.onDeinit = onDeinit
  }
  deinit {
    onDeinit()
  }
}

let OptionalTests = TestSuite("Optional")

protocol TestProtocol1 {}

// Check the generic parameter name.
extension Optional where Wrapped : TestProtocol1 {
  var _wrappedIsTestProtocol1: Bool {
    fatalError("not implemented")
  }
}

extension ImplicitlyUnwrappedOptional where Wrapped : TestProtocol1 {
  var _wrappedIsTestProtocol1: Bool {
    fatalError("not implemented")
  }
}

OptionalTests.test("nil comparison") {
  var x: Int? = nil
  expectFalse(x != nil)

  switch x {
  case .some(let y): expectUnreachable()
  case .none: break
  }

  x = .some(1)
  expectTrue(x != nil)

  if true {
    var y1: Int? = .none
    expectTrue(y1 == nil)

    var y2: Int? = .none
    expectTrue(y2 == nil)
  }

  let x1: Int? = nil
  let x2: Int? = .none

  expectTrue(x1 == nil)
  expectTrue(x2 == nil)

  switch x {
    case .some(let y): expectEqual("1", "\(y)")
    case .none: assert(false)
  }

  expectEqual("forced extraction: 1.", "forced extraction: \(x!).")
  expectEqual("forced extraction use: 2.", "forced extraction use: \(x!.successor()).")
}

func testRelation(p: (Int?, Int?) -> Bool) -> [Bool] {
  typealias optPair = (Int?, Int?)
  
  let relationships: [optPair] = [
    (1, 1), (1, 2), (2, 1), (1, .none), (.none, 1), (.none, .none)
  ]

  return relationships.map { p($0, $1) }
}

OptionalTests.test("Equatable") {
  expectEqual([true, false, false, false, false, true], testRelation(==))
  expectEqual([false, true, true, true, true, false], testRelation(!=))
  expectEqual([false, true, false, false, true, false], testRelation(<))
}

struct X {}
class C {}

class E : Equatable {}
func == (_: E, _: E) -> Bool { return true }

OptionalTests.test("initializers") {
  let _: X? = nil
  let _: X? = X()

  let _: C? = nil
  let _: C? = C()
}

OptionalTests.test("nil comparison") {
  let v0: Int? = nil
  let v1: Int? = 1

  expectFalse(v1 == nil)
  expectTrue(v1 != nil)
  expectTrue(v0 == nil)
  expectFalse(v0 != nil)

  expectFalse(nil == v1)
  expectTrue(nil != v1)
  expectTrue(nil == v0)
  expectFalse(nil != v0)

  let e0: E? = nil
  let e1: E? = E()
  
  expectFalse(e1 == nil)
  expectTrue(e1 != nil)
  expectTrue(e0 == nil)
  expectFalse(e0 != nil)

  expectFalse(nil == e1)
  expectTrue(nil != e1)
  expectTrue(nil == e0)
  expectFalse(nil != e0)

  /*
  // FIXME: <rdar://problem/17489239> Optional<T>() == nil where T: !Equatable
  let _: X? = nil
  let _: X? = X()

  expectFalse(x1 == nil)
  expectTrue(x1 != nil)
  expectTrue(x0 == nil)
  expectFalse(x0 != nil)

  expectFalse(nil == x1)
  expectTrue(nil != x1)
  expectTrue(nil == x0)
  expectFalse(nil != x0)
  */
}

OptionalTests.test("??") {
  var counter = 0
  func nextCounter() -> Int { counter += 1; return counter-1 }
  func nextCounter2() -> Int? { return nextCounter() }

  let a: Int? = 123
  let b: Int? = nil
  let c: Int? = nil
  let d: Int? = 456
  let e: Int? = nil
  let f: Int? = nil

  expectEqual(123, a ?? nextCounter())
  expectEqual(0, b ?? nextCounter())
  expectEqual(1, c ?? nextCounter())
  expectEqual(456, d ?? nextCounter())
  expectEqual(456, e ?? d ?? nextCounter())
  expectEqual(2, f ?? nextCounter())

  expectEqual(Optional(456), c ?? d)
  expectEqual(nil, c ?? e)
  expectEqual(Optional(123), a ?? nextCounter2())
  expectEqual(Optional(3), b ?? nextCounter2())
  expectEqual(Optional(4), c ?? nextCounter2())
  expectEqual(Optional(456), d ?? nextCounter2())
  expectEqual(Optional(456), e ?? d ?? nextCounter2())
  expectEqual(Optional(5), f ?? nextCounter2())
}

OptionalTests.test("flatMap") {
  let half: Int32 -> Int16? =
    { if $0 % 2 == 0 { return Int16($0 / 2) } else { return .none } }

  expectOptionalEqual(2 as Int16, half(4))
  expectEmpty(half(3))

  expectEmpty((.none as Int32?).flatMap(half))
  expectOptionalEqual(2 as Int16, (4 as Int32?).flatMap(half))
  expectEmpty((3 as Int32?).flatMap(half))
}

@inline(never)
func anyToAny<T, U>(a: T, _ : U.Type) -> U {
  return a as! U
}
@inline(never)
func anyToAnyOrNil<T, U>(a: T, _ : U.Type) -> U? {
  return a as? U
}
func canGenericCast<T, U>(a: T, _ ty : U.Type) -> Bool {
  return anyToAnyOrNil(a, ty) != nil
}

OptionalTests.test("Casting Optional") {
  let x = C()
  let sx: C? = x
  let nx: C? = nil
  expectTrue(anyToAny(x, Optional<C>.self)! === x)
  expectTrue(anyToAny(sx, C.self) === x)
  expectTrue(anyToAny(sx, Optional<C>.self)! === x)

  expectTrue(anyToAny(nx, Optional<C>.self) == nil)
  expectTrue(anyToAnyOrNil(nx, C.self) == nil)

  let i = Int.max
  let si: Int? = Int.max
  let ni: Int? = nil
  expectEqual(anyToAny(i, Optional<Int>.self)!, Int.max)
  expectEqual(anyToAny(si, Int.self), Int.max)
  expectEqual(anyToAny(si, Optional<Int>.self)!, Int.max)

  expectTrue(anyToAny(ni, Optional<Int>.self) == nil)
  expectTrue(anyToAnyOrNil(ni, Int.self) == nil)

  let ssx: C?? = sx
  expectTrue(anyToAny(ssx, Optional<C>.self)! === x)
  expectTrue(anyToAny(x, Optional<Optional<C>>.self)!! === x)
  expectTrue(anyToAnyOrNil(ni, Int.self) == nil)

  // Test for SR-459: Weakened optionals don't zero.
  var deinitRan = false
  do {
    var t = DeinitTester { deinitRan = true }
    _ = anyToAny(Optional(t), CustomDebugStringConvertible.self)
  }
  expectTrue(deinitRan)
}

OptionalTests.test("Casting Optional Traps") {
  let nx: C? = nil
  expectCrashLater()
  anyToAny(nx, Int.self)
}

class TestNoString {}
class TestString : CustomStringConvertible, CustomDebugStringConvertible {
  var description: String {
    return "AString"
  }
  var debugDescription: String {
    return "XString"
  }
}
class TestStream : Streamable {
<<<<<<< HEAD
  func write<Target : OutputStream>(inout to target: Target) {
=======
  func writeTo<Target : OutputStreamType>(target: inout Target) {
>>>>>>> f7b90b86
    target.write("AStream")
  }
}

func debugPrintStr<T>(a: T) -> String {
  var s = ""
  debugPrint(a, terminator: "", to: &s)
  return s
}
// Optional should not conform to output stream protocols itself, but is
// convertible to them if its wrapped type is.
// Furthermore, printing an Optional should always print the debug
// description regardless of whether the wrapper type conforms to an
// output stream protocol.
OptionalTests.test("Optional OutputStream") {
  let optNoString: TestNoString? = TestNoString()
  expectFalse(optNoString is CustomStringConvertible)
  expectFalse(canGenericCast(optNoString, CustomStringConvertible.self))
  expectFalse(optNoString is Streamable)
  expectFalse(canGenericCast(optNoString, Streamable.self))
  expectTrue(optNoString is CustomDebugStringConvertible)
  expectTrue(canGenericCast(optNoString, CustomDebugStringConvertible.self))
  expectEqual(String(optNoString), "Optional(main.TestNoString)")
  expectEqual(debugPrintStr(optNoString), "Optional(main.TestNoString)")

  let iouNoString: TestNoString! = TestNoString()
  // IUO directly conforms to CustomStringConvertible.
  // Disabled pending SR-164
  //   expectTrue(iouNoString is CustomStringConvertible)
  expectTrue(canGenericCast(iouNoString, CustomStringConvertible.self))
  expectFalse(iouNoString is Streamable)
  expectFalse(canGenericCast(iouNoString, Streamable.self))
  // CustomDebugStringConvertible conformance is a temporary hack.
  // Disabled pending SR-164
  //   expectTrue(iouNoString is CustomDebugStringConvertible)
  expectTrue(canGenericCast(iouNoString, CustomDebugStringConvertible.self))
  expectEqual(String(iouNoString), "main.TestNoString")
  expectEqual(debugPrintStr(iouNoString), "main.TestNoString")

  let optString: TestString? = TestString()
  expectTrue(optString is CustomStringConvertible)
  expectTrue(canGenericCast(optString, CustomStringConvertible.self))
  expectTrue(optString is CustomDebugStringConvertible)
  expectTrue(canGenericCast(optString, CustomDebugStringConvertible.self))
  expectEqual(String(TestString()), "AString")
  expectEqual(String(optString), "Optional(XString)")
  expectEqual(debugPrintStr(optString), "Optional(XString)")

  let iouString: TestString! = TestString()
  expectTrue(iouString is CustomStringConvertible)
  expectTrue(canGenericCast(iouString, CustomStringConvertible.self))
  // CustomDebugStringConvertible conformance is a temporary hack.
  expectTrue(iouString is CustomDebugStringConvertible)
  expectTrue(canGenericCast(iouString, CustomDebugStringConvertible.self))
  expectEqual(String(iouString), "AString")
  // FIXME: Ideally the debug output would be "XString", but a reasonable
  // implementation of that behavior requires conditional conformance.
  // (directly invoking debugPrint(Any) already works correctly).
  expectEqual(debugPrintStr(iouString), "AString")

  let optStream: TestStream? = TestStream()
  expectTrue(optStream is Streamable)
  expectTrue(canGenericCast(optStream, Streamable.self))
  expectTrue(optStream is CustomDebugStringConvertible)
  expectTrue(canGenericCast(optStream, CustomDebugStringConvertible.self))
  expectEqual(String(TestStream()), "AStream")
  expectEqual(String(optStream), "Optional(AStream)")
  expectEqual(debugPrintStr(optStream), "Optional(AStream)")
}

OptionalTests.test("unsafelyUnwrapped") {
  let empty: Int? = nil
  let nonEmpty: Int? = 3
  expectEqual(3, nonEmpty.unsafelyUnwrapped)
  expectCrashLater()
  empty.unsafelyUnwrapped
}

runAllTests()<|MERGE_RESOLUTION|>--- conflicted
+++ resolved
@@ -253,11 +253,7 @@
   }
 }
 class TestStream : Streamable {
-<<<<<<< HEAD
-  func write<Target : OutputStream>(inout to target: Target) {
-=======
-  func writeTo<Target : OutputStreamType>(target: inout Target) {
->>>>>>> f7b90b86
+  func write<Target : OutputStream>(to target: inout Target) {
     target.write("AStream")
   }
 }
