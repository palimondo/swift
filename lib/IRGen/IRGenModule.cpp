//===--- IRGenModule.cpp - Swift Global LLVM IR Generation ----------------===//
//
// This source file is part of the Swift.org open source project
//
// Copyright (c) 2014 - 2017 Apple Inc. and the Swift project authors
// Licensed under Apache License v2.0 with Runtime Library Exception
//
// See https://swift.org/LICENSE.txt for license information
// See https://swift.org/CONTRIBUTORS.txt for the list of Swift project authors
//
//===----------------------------------------------------------------------===//
//
//  This file implements IR generation for global declarations in Swift.
//
//===----------------------------------------------------------------------===//

#include "swift/AST/Availability.h"
#include "swift/AST/ASTContext.h"
#include "swift/AST/Module.h"
#include "swift/AST/DiagnosticsIRGen.h"
#include "swift/AST/IRGenOptions.h"
#include "swift/Basic/Dwarf.h"
#include "swift/Demangling/ManglingMacros.h"
#include "swift/ClangImporter/ClangImporter.h"
#include "swift/IRGen/Linking.h"
#include "swift/Runtime/RuntimeFnWrappersGen.h"
#include "swift/Runtime/Config.h"
#include "clang/AST/ASTContext.h"
#include "clang/Basic/CharInfo.h"
#include "clang/Basic/TargetInfo.h"
#include "clang/CodeGen/CodeGenABITypes.h"
#include "clang/CodeGen/ModuleBuilder.h"
#include "clang/CodeGen/SwiftCallingConv.h"
#include "clang/Lex/Preprocessor.h"
#include "clang/Lex/PreprocessorOptions.h"
#include "clang/Lex/HeaderSearch.h"
#include "clang/Lex/HeaderSearchOptions.h"
#include "clang/Basic/CodeGenOptions.h"
#include "llvm/IR/IRBuilder.h"
#include "llvm/IR/Constants.h"
#include "llvm/IR/DataLayout.h"
#include "llvm/IR/DerivedTypes.h"
#include "llvm/IR/Intrinsics.h"
#include "llvm/IR/MDBuilder.h"
#include "llvm/IR/Module.h"
#include "llvm/IR/Type.h"
#include "llvm/ADT/PointerUnion.h"
#include "llvm/Support/ErrorHandling.h"
#include "llvm/Support/MD5.h"

#include "ConformanceDescription.h"
#include "GenEnum.h"
#include "GenIntegerLiteral.h"
#include "GenType.h"
#include "IRGenModule.h"
#include "IRGenDebugInfo.h"
#include "ProtocolInfo.h"
#include "StructLayout.h"

#include <initializer_list>

using namespace swift;
using namespace irgen;
using llvm::Attribute;

const unsigned DefaultAS = 0;

/// A helper for creating LLVM struct types.
static llvm::StructType *createStructType(IRGenModule &IGM,
                                          StringRef name,
                                  std::initializer_list<llvm::Type*> types,
                                          bool packed = false) {
  return llvm::StructType::create(IGM.getLLVMContext(),
                                  ArrayRef<llvm::Type*>(types.begin(),
                                                        types.size()),
                                  name, packed);
};

/// A helper for creating pointer-to-struct types.
static llvm::PointerType *createStructPointerType(IRGenModule &IGM,
                                                  StringRef name,
                                  std::initializer_list<llvm::Type*> types) {
  return createStructType(IGM, name, types)->getPointerTo(DefaultAS);
};

static clang::CodeGenerator *createClangCodeGenerator(ASTContext &Context,
                                                 llvm::LLVMContext &LLVMContext,
                                                      IRGenOptions &Opts,
                                                      StringRef ModuleName) {
  auto Loader = Context.getClangModuleLoader();
  auto *Importer = static_cast<ClangImporter*>(&*Loader);
  assert(Importer && "No clang module loader!");
  auto &ClangContext = Importer->getClangASTContext();

  auto &CGO = Importer->getClangCodeGenOpts();
  CGO.OptimizationLevel = Opts.shouldOptimize() ? 3 : 0;
  CGO.setFramePointer(Opts.DisableFPElim
                          ? clang::CodeGenOptions::FramePointerKind::All
                          : clang::CodeGenOptions::FramePointerKind::None);
  CGO.DiscardValueNames = !Opts.shouldProvideValueNames();
  switch (Opts.DebugInfoLevel) {
  case IRGenDebugInfoLevel::None:
    CGO.setDebugInfo(clang::codegenoptions::DebugInfoKind::NoDebugInfo);
    break;
  case IRGenDebugInfoLevel::LineTables:
    CGO.setDebugInfo(clang::codegenoptions::DebugInfoKind::DebugLineTablesOnly);
    break;
  case IRGenDebugInfoLevel::ASTTypes:
  case IRGenDebugInfoLevel::DwarfTypes:
    CGO.DebugTypeExtRefs = true;
    CGO.setDebugInfo(clang::codegenoptions::DebugInfoKind::FullDebugInfo);
    break;
  }
  switch (Opts.DebugInfoFormat) {
  case IRGenDebugInfoFormat::None:
    break;
  case IRGenDebugInfoFormat::DWARF:
    CGO.DebugCompilationDir = Opts.DebugCompilationDir;
    CGO.DwarfVersion = Opts.DWARFVersion;
    CGO.DwarfDebugFlags = Opts.DebugFlags;
    break;
  case IRGenDebugInfoFormat::CodeView:
    CGO.EmitCodeView = true;
    CGO.DebugCompilationDir = Opts.DebugCompilationDir;
    // This actually contains the debug flags for codeview.
    CGO.DwarfDebugFlags = Opts.DebugFlags;
    break;
  }

  auto &HSI = Importer->getClangPreprocessor()
                  .getHeaderSearchInfo()
                  .getHeaderSearchOpts();
  auto &PPO = Importer->getClangPreprocessor().getPreprocessorOpts();
  auto *ClangCodeGen = clang::CreateLLVMCodeGen(ClangContext.getDiagnostics(),
                                                ModuleName, HSI, PPO, CGO,
                                                LLVMContext);
  ClangCodeGen->Initialize(ClangContext);
  return ClangCodeGen;
}

IRGenModule::IRGenModule(IRGenerator &irgen,
                         std::unique_ptr<llvm::TargetMachine> &&target,
                         SourceFile *SF, llvm::LLVMContext &LLVMContext,
                         StringRef ModuleName, StringRef OutputFilename,
                         StringRef MainInputFilenameForDebugInfo)
    : IRGen(irgen), Context(irgen.SIL.getASTContext()),
      ClangCodeGen(createClangCodeGenerator(Context, LLVMContext, irgen.Opts,
                                            ModuleName)),
      Module(*ClangCodeGen->GetModule()), LLVMContext(Module.getContext()),
      DataLayout(irgen.getClangDataLayout()),
      Triple(irgen.getEffectiveClangTriple()), TargetMachine(std::move(target)),
      silConv(irgen.SIL), OutputFilename(OutputFilename),
      MainInputFilenameForDebugInfo(MainInputFilenameForDebugInfo),
      TargetInfo(SwiftTargetInfo::get(*this)), DebugInfo(nullptr),
      ModuleHash(nullptr), ObjCInterop(Context.LangOpts.EnableObjCInterop),
      UseDarwinPreStableABIBit(Context.LangOpts.UseDarwinPreStableABIBit),
      Types(*new TypeConverter(*this)) {
  irgen.addGenModule(SF, this);

  auto &opts = irgen.Opts;

  EnableValueNames = opts.shouldProvideValueNames();
  
  VoidTy = llvm::Type::getVoidTy(getLLVMContext());
  Int1Ty = llvm::Type::getInt1Ty(getLLVMContext());
  Int8Ty = llvm::Type::getInt8Ty(getLLVMContext());
  Int16Ty = llvm::Type::getInt16Ty(getLLVMContext());
  Int32Ty = llvm::Type::getInt32Ty(getLLVMContext());
  Int32PtrTy = Int32Ty->getPointerTo();
  Int64Ty = llvm::Type::getInt64Ty(getLLVMContext());
  Int8PtrTy = llvm::Type::getInt8PtrTy(getLLVMContext());
  Int8PtrPtrTy = Int8PtrTy->getPointerTo(0);
  SizeTy = DataLayout.getIntPtrType(getLLVMContext(), /*addrspace*/ 0);

  // For the relative address type, we want to use the int32 bit type
  // on most architectures, e.g. x86_64, because it produces valid
  // fixups/relocations. The exception is 16-bit architectures,
  // so we shorten the relative address type there.
  if (SizeTy->getBitWidth()<32) {
    RelativeAddressTy = SizeTy;
  } else {
    RelativeAddressTy = Int32Ty;
  }

  RelativeAddressPtrTy = RelativeAddressTy->getPointerTo();

  FloatTy = llvm::Type::getFloatTy(getLLVMContext());
  DoubleTy = llvm::Type::getDoubleTy(getLLVMContext());

  auto CI = static_cast<ClangImporter*>(&*Context.getClangModuleLoader());
  assert(CI && "no clang module loader");
  auto &clangASTContext = CI->getClangASTContext();

  ObjCBoolTy = Int1Ty;
  if (clangASTContext.getTargetInfo().useSignedCharForObjCBool())
    ObjCBoolTy = Int8Ty;

  RefCountedStructTy =
    llvm::StructType::create(getLLVMContext(), "swift.refcounted");
  RefCountedPtrTy = RefCountedStructTy->getPointerTo(/*addrspace*/ 0);
  RefCountedNull = llvm::ConstantPointerNull::get(RefCountedPtrTy);

  // For now, references storage types are just pointers.
#define CHECKED_REF_STORAGE(Name, name, ...) \
  Name##ReferencePtrTy = \
    createStructPointerType(*this, "swift." #name, { RefCountedPtrTy });
#include "swift/AST/ReferenceStorage.def"

  // A type metadata record is the structure pointed to by the canonical
  // address point of a type metadata.  This is at least one word, and
  // potentially more than that, past the start of the actual global
  // structure.
  TypeMetadataStructTy = createStructType(*this, "swift.type", {
    MetadataKindTy          // MetadataKind Kind;
  });
  TypeMetadataPtrTy = TypeMetadataStructTy->getPointerTo(DefaultAS);

  TypeMetadataResponseTy = createStructType(*this, "swift.metadata_response", {
    TypeMetadataPtrTy,
    SizeTy
  });

  OffsetPairTy = llvm::StructType::get(getLLVMContext(), { SizeTy, SizeTy });

  // The TypeLayout structure, including all possible trailing components.
  FullTypeLayoutTy = createStructType(*this, "swift.full_type_layout", {
    SizeTy, // size
    SizeTy, // flags
    SizeTy, // alignment
    SizeTy  // extra inhabitant flags (optional)
  });

  TypeLayoutTy = createStructType(*this, "swift.type_layout", {
    SizeTy, // size
    SizeTy, // stride
    Int32Ty, // flags
    Int32Ty // extra inhabitant count
  });

  // A protocol descriptor describes a protocol. It is not type metadata in
  // and of itself, but is referenced in the structure of existential type
  // metadata records.
  ProtocolDescriptorStructTy = createStructType(*this, "swift.protocol", {
    Int8PtrTy,              // objc isa
    Int8PtrTy,              // name
    Int8PtrTy,              // inherited protocols
    Int8PtrTy,              // required objc instance methods
    Int8PtrTy,              // required objc class methods
    Int8PtrTy,              // optional objc instance methods
    Int8PtrTy,              // optional objc class methods
    Int8PtrTy,              // objc properties
    Int32Ty,                // size
    Int32Ty,                // flags
    Int32Ty,                // total requirement count
    Int32Ty,                // requirements array
    RelativeAddressTy,      // superclass
    RelativeAddressTy       // associated type names
  });
  
  ProtocolDescriptorPtrTy = ProtocolDescriptorStructTy->getPointerTo();

  ProtocolRequirementStructTy =
      createStructType(*this, "swift.protocol_requirement", {
    Int32Ty,                // flags
    RelativeAddressTy,      // default implementation
  });
  
  // A tuple type metadata record has a couple extra fields.
  auto tupleElementTy = createStructType(*this, "swift.tuple_element_type", {
    TypeMetadataPtrTy,      // Metadata *Type;
    Int32Ty                 // int32_t Offset;
  });
  TupleTypeMetadataPtrTy = createStructPointerType(*this, "swift.tuple_type", {
    TypeMetadataStructTy,   // (base)
    SizeTy,                 // size_t NumElements;
    Int8PtrTy,              // const char *Labels;
    llvm::ArrayType::get(tupleElementTy, 0) // Element Elements[];
  });

  // A full type metadata record is basically just an adjustment to the
  // address point of a type metadata.  Resilience may cause
  // additional data to be laid out prior to this address point.
  FullTypeMetadataStructTy = createStructType(*this, "swift.full_type", {
    WitnessTablePtrTy,
    TypeMetadataStructTy
  });
  FullTypeMetadataPtrTy = FullTypeMetadataStructTy->getPointerTo(DefaultAS);

  DeallocatingDtorTy = llvm::FunctionType::get(VoidTy, RefCountedPtrTy, false);
  llvm::Type *dtorPtrTy = DeallocatingDtorTy->getPointerTo();

  // A full heap metadata is basically just an additional small prefix
  // on a full metadata, used for metadata corresponding to heap
  // allocations.
  FullHeapMetadataStructTy =
                  createStructType(*this, "swift.full_heapmetadata", {
    dtorPtrTy,
    WitnessTablePtrTy,
    TypeMetadataStructTy
  });
  FullHeapMetadataPtrTy = FullHeapMetadataStructTy->getPointerTo(DefaultAS);

  // A full box metadata is non-type heap metadata for a heap allocation of a
  // single value. The box tracks the offset to the value inside the box.
  FullBoxMetadataStructTy =
                  createStructType(*this, "swift.full_boxmetadata", {
    dtorPtrTy,
    WitnessTablePtrTy,
    TypeMetadataStructTy,
    Int32Ty,
    CaptureDescriptorPtrTy,
  });
  FullBoxMetadataPtrTy = FullBoxMetadataStructTy->getPointerTo(DefaultAS);

  // This must match struct HeapObject in the runtime.
  llvm::Type *refCountedElts[] = {TypeMetadataPtrTy, IntPtrTy};
  RefCountedStructTy->setBody(refCountedElts);
  RefCountedStructSize =
    Size(DataLayout.getStructLayout(RefCountedStructTy)->getSizeInBytes());

  PtrSize = Size(DataLayout.getPointerSize(DefaultAS));

  FunctionPairTy = createStructType(*this, "swift.function", {
    FunctionPtrTy,
    RefCountedPtrTy,
  });

  OpaqueTy = llvm::StructType::create(LLVMContext, "swift.opaque");
  OpaquePtrTy = OpaqueTy->getPointerTo(DefaultAS);
  NoEscapeFunctionPairTy = createStructType(*this, "swift.noescape.function", {
    FunctionPtrTy,
    OpaquePtrTy,
  });

  ProtocolRecordTy =
    createStructType(*this, "swift.protocolref", {
      RelativeAddressTy
    });
  ProtocolRecordPtrTy = ProtocolRecordTy->getPointerTo();

  ProtocolConformanceDescriptorTy
    = createStructType(*this, "swift.protocol_conformance_descriptor", {
      RelativeAddressTy,
      RelativeAddressTy,
      RelativeAddressTy,
      Int32Ty
    });
  ProtocolConformanceDescriptorPtrTy
    = ProtocolConformanceDescriptorTy->getPointerTo(DefaultAS);

  TypeContextDescriptorTy
    = llvm::StructType::create(LLVMContext, "swift.type_descriptor");
  TypeContextDescriptorPtrTy
    = TypeContextDescriptorTy->getPointerTo(DefaultAS);

  ClassContextDescriptorTy =
        llvm::StructType::get(LLVMContext, {
    Int32Ty, // context flags
    Int32Ty, // parent
    Int32Ty, // name
    Int32Ty, // kind
    Int32Ty, // accessor function
    Int32Ty, // num fields
    Int32Ty, // field offset vector
    Int32Ty, // is_reflectable flag
    Int32Ty, // (Generics Descriptor) argument offset
    Int32Ty, // (Generics Descriptor) num params
    Int32Ty, // (Generics Descriptor) num requirements
    Int32Ty, // (Generics Descriptor) num key arguments
    Int32Ty, // (Generics Descriptor) num extra arguments
    Int32Ty, // (VTable Descriptor) offset
    Int32Ty, // (VTable Descriptor) size
    Int32Ty, // (Methods Descriptor) accessor
    Int32Ty, // (Methods Descriptor) flags
  }, /*packed=*/true);

  MethodDescriptorStructTy
    = createStructType(*this, "swift.method_descriptor", {
      Int32Ty,
      RelativeAddressTy,
    });

  MethodOverrideDescriptorStructTy
    = createStructType(*this, "swift.method_override_descriptor", {
      RelativeAddressTy,
      RelativeAddressTy,
      RelativeAddressTy
    });

  TypeMetadataRecordTy
    = createStructType(*this, "swift.type_metadata_record", {
      RelativeAddressTy
    });
  TypeMetadataRecordPtrTy
    = TypeMetadataRecordTy->getPointerTo(DefaultAS);

  FieldDescriptorTy
    = llvm::StructType::create(LLVMContext, "swift.field_descriptor");
  FieldDescriptorPtrTy = FieldDescriptorTy->getPointerTo(DefaultAS);
  FieldDescriptorPtrPtrTy = FieldDescriptorPtrTy->getPointerTo(DefaultAS);

  FixedBufferTy = nullptr;
  for (unsigned i = 0; i != MaxNumValueWitnesses; ++i)
    ValueWitnessTys[i] = nullptr;

  ObjCPtrTy = llvm::StructType::create(getLLVMContext(), "objc_object")
                ->getPointerTo(DefaultAS);
  BridgeObjectPtrTy = llvm::StructType::create(getLLVMContext(), "swift.bridge")
                ->getPointerTo(DefaultAS);

  ObjCClassStructTy = llvm::StructType::create(LLVMContext, "objc_class");
  ObjCClassPtrTy = ObjCClassStructTy->getPointerTo(DefaultAS);
  llvm::Type *objcClassElts[] = {
    ObjCClassPtrTy,
    ObjCClassPtrTy,
    OpaquePtrTy,
    OpaquePtrTy,
    IntPtrTy
  };
  ObjCClassStructTy->setBody(objcClassElts);

  ObjCSuperStructTy = llvm::StructType::create(LLVMContext, "objc_super");
  ObjCSuperPtrTy = ObjCSuperStructTy->getPointerTo(DefaultAS);
  llvm::Type *objcSuperElts[] = {
    ObjCPtrTy,
    ObjCClassPtrTy
  };
  ObjCSuperStructTy->setBody(objcSuperElts);
  
  ObjCBlockStructTy = llvm::StructType::create(LLVMContext, "objc_block");
  ObjCBlockPtrTy = ObjCBlockStructTy->getPointerTo(DefaultAS);
  llvm::Type *objcBlockElts[] = {
    ObjCClassPtrTy, // isa
    Int32Ty,        // flags
    Int32Ty,        // reserved
    FunctionPtrTy,  // invoke function pointer
    Int8PtrTy,      // TODO: block descriptor pointer.
                    // We will probably need a struct type for that at some
                    // point too.
  };
  ObjCBlockStructTy->setBody(objcBlockElts);

  // Class _Nullable callback(Class _Nonnull cls, void * _Nullable arg);
  llvm::Type *params[] = { ObjCClassPtrTy, Int8PtrTy };
  ObjCUpdateCallbackTy = llvm::FunctionType::get(ObjCClassPtrTy, params, false);

  // The full class stub structure, including a word before the address point.
  ObjCFullResilientClassStubTy = createStructType(*this, "objc_full_class_stub", {
    SizeTy, // zero padding to appease the linker
    SizeTy, // isa pointer -- always 1
    ObjCUpdateCallbackTy->getPointerTo() // the update callback
  });

  // What we actually export.
  ObjCResilientClassStubTy = createStructType(*this, "objc_class_stub", {
    SizeTy, // isa pointer -- always 1
    ObjCUpdateCallbackTy->getPointerTo() // the update callback
  });

  auto ErrorStructTy = llvm::StructType::create(LLVMContext, "swift.error");
  // ErrorStruct is currently opaque to the compiler.
  ErrorPtrTy = ErrorStructTy->getPointerTo(DefaultAS);
  
  llvm::Type *openedErrorTriple[] = {
    OpaquePtrTy,
    TypeMetadataPtrTy,
    WitnessTablePtrTy,
  };
  OpenedErrorTripleTy = llvm::StructType::get(getLLVMContext(),
                                              openedErrorTriple,
                                              /*packed*/ false);
  OpenedErrorTriplePtrTy = OpenedErrorTripleTy->getPointerTo(DefaultAS);

  WitnessTablePtrPtrTy = WitnessTablePtrTy->getPointerTo(DefaultAS);
  
  // todo
  OpaqueTypeDescriptorTy = TypeContextDescriptorTy;
  OpaqueTypeDescriptorPtrTy = OpaqueTypeDescriptorTy->getPointerTo();

  InvariantMetadataID = LLVMContext.getMDKindID("invariant.load");
  InvariantNode = llvm::MDNode::get(LLVMContext, {});
  DereferenceableID = LLVMContext.getMDKindID("dereferenceable");
  
  C_CC = llvm::CallingConv::C;
  // TODO: use "tinycc" on platforms that support it
  DefaultCC = SWIFT_DEFAULT_LLVM_CC;
  SwiftCC = llvm::CallingConv::Swift;

  if (opts.DebugInfoLevel > IRGenDebugInfoLevel::None)
    DebugInfo = IRGenDebugInfo::createIRGenDebugInfo(IRGen.Opts, *CI, *this,
                                                     Module,
                                                 MainInputFilenameForDebugInfo);

  initClangTypeConverter();

  if (ClangASTContext) {
    auto atomicBoolTy = ClangASTContext->getAtomicType(ClangASTContext->BoolTy);
    AtomicBoolSize = Size(ClangASTContext->getTypeSize(atomicBoolTy));
    AtomicBoolAlign = Alignment(ClangASTContext->getTypeSize(atomicBoolTy));
  }

  IsSwiftErrorInRegister =
    clang::CodeGen::swiftcall::isSwiftErrorLoweredInRegister(
      ClangCodeGen->CGM());

  DynamicReplacementsTy =
      llvm::StructType::get(getLLVMContext(), {Int8PtrPtrTy, Int8PtrTy});
  DynamicReplacementsPtrTy = DynamicReplacementsTy->getPointerTo(DefaultAS);

  DynamicReplacementLinkEntryTy =
      llvm::StructType::create(getLLVMContext(), "swift.dyn_repl_link_entry");
  DynamicReplacementLinkEntryPtrTy =
      DynamicReplacementLinkEntryTy->getPointerTo(DefaultAS);
  llvm::Type *linkEntryFields[] = {
    Int8PtrTy, // function pointer.
    DynamicReplacementLinkEntryPtrTy // next.
  };
  DynamicReplacementLinkEntryTy->setBody(linkEntryFields);

  DynamicReplacementKeyTy = createStructType(*this, "swift.dyn_repl_key",
                                             {RelativeAddressTy, Int32Ty});
}

IRGenModule::~IRGenModule() {
  destroyClangTypeConverter();
  destroyMetadataLayoutMap();
  delete &Types;
}

static bool isReturnAttribute(llvm::Attribute::AttrKind Attr);

// Explicitly listing these constants is an unfortunate compromise for
// making the database file much more compact.
//
// They have to be non-local because otherwise we'll get warnings when
// a particular x-macro expansion doesn't use one.
namespace RuntimeConstants {
  const auto ReadNone = llvm::Attribute::ReadNone;
  const auto ReadOnly = llvm::Attribute::ReadOnly;
  const auto ArgMemOnly = llvm::Attribute::ArgMemOnly;
  const auto NoReturn = llvm::Attribute::NoReturn;
  const auto NoUnwind = llvm::Attribute::NoUnwind;
  const auto ZExt = llvm::Attribute::ZExt;
  const auto FirstParamReturned = llvm::Attribute::Returned;

  RuntimeAvailability AlwaysAvailable(ASTContext &Context) {
    return RuntimeAvailability::AlwaysAvailable;
  }

  bool
  isDeploymentAvailabilityContainedIn(ASTContext &Context,
                                      AvailabilityContext featureAvailability) {
    auto deploymentAvailability =
      AvailabilityContext::forDeploymentTarget(Context);
    return deploymentAvailability.isContainedIn(featureAvailability);
  }

  RuntimeAvailability OpaqueTypeAvailability(ASTContext &Context) {
    auto featureAvailability = Context.getOpaqueTypeAvailability();
    if (!isDeploymentAvailabilityContainedIn(Context, featureAvailability)) {
      return RuntimeAvailability::ConditionallyAvailable;
    }
    return RuntimeAvailability::AlwaysAvailable;
  }

  RuntimeAvailability DynamicReplacementAvailability(ASTContext &Context) {
    auto featureAvailability = Context.getSwift51Availability();
    if (!isDeploymentAvailabilityContainedIn(Context, featureAvailability)) {
      return RuntimeAvailability::AvailableByCompatibilityLibrary;
    }
    return RuntimeAvailability::AlwaysAvailable;
  }
} // namespace RuntimeConstants

// We don't use enough attributes to justify generalizing the
// RuntimeFunctions.def FUNCTION macro. Instead, special case the one attribute
// associated with the return type not the function type.
static bool isReturnAttribute(llvm::Attribute::AttrKind Attr) {
  return Attr == llvm::Attribute::ZExt;
}
// Similar to the 'return' attribute we assume that the 'returned' attributed is
// associated with the first function parameter.
static bool isReturnedAttribute(llvm::Attribute::AttrKind Attr) {
  return Attr == llvm::Attribute::Returned;
}

namespace {
bool isStandardLibrary(const llvm::Module &M) {
  if (auto *Flags = M.getNamedMetadata("swift.module.flags")) {
    for (const auto *F : Flags->operands()) {
      const auto *Key = dyn_cast_or_null<llvm::MDString>(F->getOperand(0));
      if (!Key)
        continue;

      const auto *Value =
          dyn_cast_or_null<llvm::ConstantAsMetadata>(F->getOperand(1));
      if (!Value)
        continue;

      if (Key->getString() == "standard-library")
        return cast<llvm::ConstantInt>(Value->getValue())->isOne();
    }
  }
  return false;
}
}

bool IRGenModule::isStandardLibrary() const {
  return ::isStandardLibrary(Module);
}

llvm::Constant *swift::getRuntimeFn(llvm::Module &Module,
                      llvm::Constant *&cache,
                      const char *name,
                      llvm::CallingConv::ID cc,
                      RuntimeAvailability availability,
                      llvm::ArrayRef<llvm::Type*> retTypes,
                      llvm::ArrayRef<llvm::Type*> argTypes,
                      ArrayRef<Attribute::AttrKind> attrs) {

  if (cache)
    return cache;

  bool isWeakLinked = false;
  std::string functionName(name);

  switch (availability) {
  case RuntimeAvailability::AlwaysAvailable:
    // Nothing to do.
    break;
  case RuntimeAvailability::ConditionallyAvailable: {
    isWeakLinked = true;
    break;
  }
  case RuntimeAvailability::AvailableByCompatibilityLibrary: {
    functionName.append("50");
    break;
  }
  }

  llvm::Type *retTy;
  if (retTypes.size() == 1)
    retTy = *retTypes.begin();
  else
    retTy = llvm::StructType::get(Module.getContext(),
                                  {retTypes.begin(), retTypes.end()},
                                  /*packed*/ false);
  auto fnTy = llvm::FunctionType::get(retTy,
                                      {argTypes.begin(), argTypes.end()},
                                      /*isVararg*/ false);

  cache =
      cast<llvm::Function>(Module.getOrInsertFunction(functionName.c_str(), fnTy).getCallee());

  // Add any function attributes and set the calling convention.
  if (auto fn = dyn_cast<llvm::Function>(cache)) {
    fn->setCallingConv(cc);

    bool IsExternal =
        fn->getLinkage() == llvm::GlobalValue::AvailableExternallyLinkage ||
        (fn->getLinkage() == llvm::GlobalValue::ExternalLinkage &&
         fn->isDeclaration());

    if (!isStandardLibrary(Module) && IsExternal &&
        ::useDllStorage(llvm::Triple(Module.getTargetTriple())))
      fn->setDLLStorageClass(llvm::GlobalValue::DLLImportStorageClass);
    
    if (IsExternal && isWeakLinked
        && !::useDllStorage(llvm::Triple(Module.getTargetTriple())))
      fn->setLinkage(llvm::GlobalValue::ExternalWeakLinkage);

    llvm::AttrBuilder buildFnAttr;
    llvm::AttrBuilder buildRetAttr;
    llvm::AttrBuilder buildFirstParamAttr;

    for (auto Attr : attrs) {
      if (isReturnAttribute(Attr))
        buildRetAttr.addAttribute(Attr);
      else if (isReturnedAttribute(Attr))
        buildFirstParamAttr.addAttribute(Attr);
      else
        buildFnAttr.addAttribute(Attr);
    }
    fn->addAttributes(llvm::AttributeList::FunctionIndex, buildFnAttr);
    fn->addAttributes(llvm::AttributeList::ReturnIndex, buildRetAttr);
    fn->addParamAttrs(0, buildFirstParamAttr);
  }

  return cache;
}

#define QUOTE(...) __VA_ARGS__
#define STR(X)     #X

#define FUNCTION(ID, NAME, CC, AVAILABILITY, RETURNS, ARGS, ATTRS) \
  FUNCTION_IMPL(ID, NAME, CC, AVAILABILITY, QUOTE(RETURNS), QUOTE(ARGS), QUOTE(ATTRS))

#define RETURNS(...) { __VA_ARGS__ }
#define ARGS(...) { __VA_ARGS__ }
#define NO_ARGS {}
#define ATTRS(...) { __VA_ARGS__ }
#define NO_ATTRS {}

#define FUNCTION_IMPL(ID, NAME, CC, AVAILABILITY, RETURNS, ARGS, ATTRS)        \
  llvm::Constant *IRGenModule::get##ID##Fn() {                                 \
    using namespace RuntimeConstants;                                          \
    return getRuntimeFn(Module, ID##Fn, #NAME, CC,                             \
                        AVAILABILITY(this->Context),                          \
                        RETURNS, ARGS, ATTRS);                                 \
  }

#include "swift/Runtime/RuntimeFunctions.def"

std::pair<llvm::GlobalVariable *, llvm::Constant *>
IRGenModule::createStringConstant(StringRef Str,
  bool willBeRelativelyAddressed, StringRef sectionName) {
  // If not, create it.  This implicitly adds a trailing null.
  auto init = llvm::ConstantDataArray::getString(LLVMContext, Str);
  auto global = new llvm::GlobalVariable(Module, init->getType(), true,
                                         llvm::GlobalValue::PrivateLinkage,
                                         init);
  // FIXME: ld64 crashes resolving relative references to coalesceable symbols.
  // rdar://problem/22674524
  // If we intend to relatively address this string, don't mark it with
  // unnamed_addr to prevent it from going into the cstrings section and getting
  // coalesced.
  if (!willBeRelativelyAddressed)
    global->setUnnamedAddr(llvm::GlobalValue::UnnamedAddr::Global);

  if (!sectionName.empty())
    global->setSection(sectionName);

  // Drill down to make an i8*.
  auto zero = llvm::ConstantInt::get(SizeTy, 0);
  llvm::Constant *indices[] = { zero, zero };
  auto address = llvm::ConstantExpr::getInBoundsGetElementPtr(
    global->getValueType(), global, indices);

  return { global, address };
}

#define KNOWN_METADATA_ACCESSOR(NAME, SYM)                                     \
  llvm::Constant *IRGenModule::get##NAME() {                                   \
    if (NAME)                                                                  \
      return NAME;                                                             \
    NAME = Module.getOrInsertGlobal(SYM, FullTypeMetadataStructTy);            \
    if (useDllStorage() && !isStandardLibrary())                               \
      ApplyIRLinkage(IRLinkage::ExternalImport)                                \
          .to(cast<llvm::GlobalVariable>(NAME));                               \
    return NAME;                                                               \
  }

KNOWN_METADATA_ACCESSOR(EmptyTupleMetadata,
                        MANGLE_AS_STRING(METADATA_SYM(EMPTY_TUPLE_MANGLING)))
KNOWN_METADATA_ACCESSOR(AnyExistentialMetadata,
                        MANGLE_AS_STRING(METADATA_SYM(ANY_MANGLING)))
KNOWN_METADATA_ACCESSOR(AnyObjectExistentialMetadata,
                        MANGLE_AS_STRING(METADATA_SYM(ANYOBJECT_MANGLING)))

#undef KNOWN_METADATA_ACCESSOR

llvm::Constant *IRGenModule::getObjCEmptyCachePtr() {
  if (ObjCEmptyCachePtr)
    return ObjCEmptyCachePtr;

  if (ObjCInterop) {
    // struct objc_cache _objc_empty_cache;
    ObjCEmptyCachePtr = Module.getOrInsertGlobal("_objc_empty_cache",
                                                 OpaquePtrTy->getElementType());
    ApplyIRLinkage(IRLinkage::ExternalImport)
        .to(cast<llvm::GlobalVariable>(ObjCEmptyCachePtr));
  } else {
    // FIXME: Remove even the null value per rdar://problem/18801263
    ObjCEmptyCachePtr = llvm::ConstantPointerNull::get(OpaquePtrTy);
  }
  return ObjCEmptyCachePtr;
}

llvm::Constant *IRGenModule::getObjCEmptyVTablePtr() {
  // IMP _objc_empty_vtable;

  // On recent Darwin platforms, this symbol is defined at
  // runtime as an absolute symbol with the value of null. Older ObjCs
  // didn't guarantee _objc_empty_vtable to be nil, but Swift doesn't
  // deploy far enough back for that to be a concern.

  // FIXME: When !ObjCInterop, we should remove even the null value per
  // rdar://problem/18801263

  if (!ObjCEmptyVTablePtr)
    ObjCEmptyVTablePtr = llvm::ConstantPointerNull::get(OpaquePtrTy);

  return ObjCEmptyVTablePtr;
}

Address IRGenModule::getAddrOfObjCISAMask() {
  // This symbol is only exported by the runtime if the platform uses
  // isa masking.
  assert(TargetInfo.hasISAMasking());
  if (!ObjCISAMaskPtr) {
    ObjCISAMaskPtr = Module.getOrInsertGlobal("swift_isaMask", IntPtrTy);
    ApplyIRLinkage(IRLinkage::ExternalImport)
        .to(cast<llvm::GlobalVariable>(ObjCISAMaskPtr));
  }
  return Address(ObjCISAMaskPtr, getPointerAlignment());
}

ModuleDecl *IRGenModule::getSwiftModule() const {
  return IRGen.SIL.getSwiftModule();
}

AvailabilityContext IRGenModule::getAvailabilityContext() const {
  return AvailabilityContext::forDeploymentTarget(Context);
}

Lowering::TypeConverter &IRGenModule::getSILTypes() const {
  return IRGen.SIL.Types;
}

clang::CodeGen::CodeGenModule &IRGenModule::getClangCGM() const {
  return ClangCodeGen->CGM();
}

llvm::Module *IRGenModule::getModule() const {
  return ClangCodeGen->GetModule();
}

llvm::Module *IRGenModule::releaseModule() {
  return ClangCodeGen->ReleaseModule();
}

bool IRGenerator::canEmitWitnessTableLazily(SILWitnessTable *wt) {
  if (Opts.UseJIT)
    return false;

  // Regardless of the access level, if the witness table is shared it means
  // we can safely not emit it. Every other module which needs it will generate
  // its own shared copy of it.
  if (wt->getLinkage() == SILLinkage::Shared)
    return true;

  NominalTypeDecl *ConformingTy =
    wt->getConformingType()->getNominalOrBoundGenericNominal();

  switch (ConformingTy->getEffectiveAccess()) {
    case AccessLevel::Private:
    case AccessLevel::FilePrivate:
      return true;

    case AccessLevel::Internal:
      return PrimaryIGM->getSILModule().isWholeModule();

    default:
      return false;
  }
  llvm_unreachable("switch does not handle all cases");
}

void IRGenerator::addLazyWitnessTable(const ProtocolConformance *Conf) {
  if (auto *wt = SIL.lookUpWitnessTable(Conf, /*deserializeLazily=*/false)) {
    // Add it to the queue if it hasn't already been put there.
    if (canEmitWitnessTableLazily(wt) &&
        LazilyEmittedWitnessTables.insert(wt).second) {
      assert(!FinishedEmittingLazyDefinitions);
      LazyWitnessTables.push_back(wt);
    }
  }
}

void IRGenerator::addClassForEagerInitialization(ClassDecl *ClassDecl) {
  if (!ClassDecl->getAttrs().hasAttribute<StaticInitializeObjCMetadataAttr>())
    return;

  assert(!ClassDecl->isGenericContext());
  assert(!ClassDecl->hasClangNode());

  ClassesForEagerInitialization.push_back(ClassDecl);
}

llvm::AttributeList IRGenModule::getAllocAttrs() {
  if (AllocAttrs.isEmpty()) {
    AllocAttrs =
        llvm::AttributeList::get(LLVMContext, llvm::AttributeList::ReturnIndex,
                                 llvm::Attribute::NoAlias);
    AllocAttrs =
        AllocAttrs.addAttribute(LLVMContext, llvm::AttributeList::FunctionIndex,
                                llvm::Attribute::NoUnwind);
  }
  return AllocAttrs;
}

/// Disable thumb-mode until debugger support is there.
bool swift::irgen::shouldRemoveTargetFeature(StringRef feature) {
  return feature == "+thumb-mode";
}

<<<<<<< HEAD
/// Construct initial function attributes from options.
void IRGenModule::constructInitialFnAttributes(llvm::AttrBuilder &Attrs,
                                               OptimizationMode FuncOptMode) {
  // Add DisableFPElim. 
  Attrs.addAttribute("frame-pointer",
                     IRGen.Opts.DisableFPElim ? "all" : "none");
=======
void IRGenModule::setHasFramePointer(llvm::AttrBuilder &Attrs,
                                     bool HasFramePointer) {
  if (HasFramePointer) {
    Attrs.addAttribute("no-frame-pointer-elim", "true");
    Attrs.addAttribute("no-frame-pointer-elim-non-leaf");
  } else {
    Attrs.addAttribute("no-frame-pointer-elim", "false");
    Attrs.removeAttribute("no-frame-pointer-elim-non-leaf");
  }
}
>>>>>>> 60fa323b

void IRGenModule::setHasFramePointer(llvm::Function *F,
                                     bool HasFramePointer) {
  llvm::AttrBuilder b;
  setHasFramePointer(b, HasFramePointer);
  F->addAttributes(llvm::AttributeList::FunctionIndex, b);
}

/// Construct initial function attributes from options.
void IRGenModule::constructInitialFnAttributes(llvm::AttrBuilder &Attrs,
                                               OptimizationMode FuncOptMode) {
  // Add frame pointer attributes.
  setHasFramePointer(Attrs, IRGen.Opts.DisableFPElim);
  
  // Add target-cpu and target-features if they are non-null.
  auto *Clang = static_cast<ClangImporter *>(Context.getClangModuleLoader());
  clang::TargetOptions &ClangOpts = Clang->getTargetInfo().getTargetOpts();

  std::string &CPU = ClangOpts.CPU;
  if (CPU != "")
    Attrs.addAttribute("target-cpu", CPU);

  std::vector<std::string> Features;
  for (auto &F : ClangOpts.Features)
    if (!shouldRemoveTargetFeature(F))
        Features.push_back(F);

  if (!Features.empty()) {
    SmallString<64> allFeatures;
    // Sort so that the target features string is canonical.
    std::sort(Features.begin(), Features.end());
    interleave(Features, [&](const std::string &s) {
      allFeatures.append(s);
    }, [&]{
      allFeatures.push_back(',');
    });
    Attrs.addAttribute("target-features", allFeatures);
  }
  if (FuncOptMode == OptimizationMode::NotSet)
    FuncOptMode = IRGen.Opts.OptMode;
  if (FuncOptMode == OptimizationMode::ForSize)
    Attrs.addAttribute(llvm::Attribute::MinSize);
}

llvm::AttributeList IRGenModule::constructInitialAttributes() {
  llvm::AttrBuilder b;
  constructInitialFnAttributes(b);
  return llvm::AttributeList::get(LLVMContext,
                                  llvm::AttributeList::FunctionIndex, b);
}

llvm::Constant *IRGenModule::getInt32(uint32_t value) {
  return llvm::ConstantInt::get(Int32Ty, value);
}

llvm::Constant *IRGenModule::getSize(Size size) {
  return llvm::ConstantInt::get(SizeTy, size.getValue());
}

llvm::Constant *IRGenModule::getOpaquePtr(llvm::Constant *ptr) {
  return llvm::ConstantExpr::getBitCast(ptr, Int8PtrTy);
}

static void appendEncodedName(raw_ostream &os, StringRef name) {
  if (clang::isValidIdentifier(name)) {
    os << "_" << name;
  } else {
    for (auto c : name)
      os.write_hex(static_cast<uint8_t>(c));
  }
}

static void appendEncodedName(llvm::SmallVectorImpl<char> &buf,
                              StringRef name) {
  llvm::raw_svector_ostream os{buf};
  appendEncodedName(os, name);
}

StringRef
swift::irgen::encodeForceLoadSymbolName(llvm::SmallVectorImpl<char> &buf,
                                        StringRef name) {
  llvm::raw_svector_ostream os{buf};
  os << "_swift_FORCE_LOAD_$";
  appendEncodedName(os, name);
  return os.str();
}

llvm::SmallString<32> getTargetDependentLibraryOption(const llvm::Triple &T,
                                                      StringRef library) {
  llvm::SmallString<32> buffer;

  if (T.isWindowsMSVCEnvironment() || T.isWindowsItaniumEnvironment()) {
    bool quote = library.find(' ') != StringRef::npos;

    buffer += "/DEFAULTLIB:";
    if (quote)
      buffer += '"';
    buffer += library;
    if (!library.endswith_lower(".lib"))
      buffer += ".lib";
    if (quote)
      buffer += '"';
  } else if (T.isPS4()) {
    bool quote = library.find(' ') != StringRef::npos;

    buffer += "\01";
    if (quote)
      buffer += '"';
    buffer += library;
    if (quote)
      buffer += '"';
  } else {
    buffer += "-l";
    buffer += library;
  }

  return buffer;
}

void IRGenModule::addLinkLibrary(const LinkLibrary &linkLib) {
  llvm::LLVMContext &ctx = Module.getContext();

  // The debugger gets the autolink information directly from
  // the LinkLibraries of the module, so there's no reason to
  // emit it into the IR of debugger expressions.
  if (Context.LangOpts.DebuggerSupport)
    return;
  
  switch (linkLib.getKind()) {
  case LibraryKind::Library: {
    llvm::SmallString<32> opt =
        getTargetDependentLibraryOption(Triple, linkLib.getName());
    AutolinkEntries.push_back(
        llvm::MDNode::get(ctx, llvm::MDString::get(ctx, opt)));
    break;
  }
  case LibraryKind::Framework: {
    // If we're supposed to disable autolinking of this framework, bail out.
    auto &frameworks = IRGen.Opts.DisableAutolinkFrameworks;
    if (std::find(frameworks.begin(), frameworks.end(), linkLib.getName())
          != frameworks.end())
      return;

    llvm::Metadata *args[] = {
      llvm::MDString::get(ctx, "-framework"),
      llvm::MDString::get(ctx, linkLib.getName())
    };
    AutolinkEntries.push_back(llvm::MDNode::get(ctx, args));
    break;
  }
  }

  if (linkLib.shouldForceLoad()) {
    llvm::SmallString<64> buf;
    encodeForceLoadSymbolName(buf, linkLib.getName());
    auto ForceImportThunk = cast<llvm::Function>(
        Module.getOrInsertFunction(buf, llvm::FunctionType::get(VoidTy, false))
            .getCallee());

    const IRLinkage IRL =
        llvm::Triple(Module.getTargetTriple()).isOSBinFormatCOFF()
            ? IRLinkage::ExternalImport
            : IRLinkage::ExternalWeakImport;
    ApplyIRLinkage(IRL).to(cast<llvm::GlobalValue>(ForceImportThunk));

    buf += "_$";
    appendEncodedName(buf, IRGen.Opts.ModuleName);

    if (!Module.getGlobalVariable(buf.str())) {
      auto ref = new llvm::GlobalVariable(Module, ForceImportThunk->getType(),
                                          /*isConstant=*/true,
                                          llvm::GlobalValue::WeakODRLinkage,
                                          ForceImportThunk, buf.str());
      ApplyIRLinkage(IRLinkage::InternalWeakODR).to(ref);
      auto casted = llvm::ConstantExpr::getBitCast(ref, Int8PtrTy);
      LLVMUsed.push_back(casted);
    }
  }
}

static bool replaceModuleFlagsEntry(llvm::LLVMContext &Ctx,
                                    llvm::Module &Module, StringRef EntryName,
                                    llvm::Module::ModFlagBehavior Behavior,
                                    llvm::Metadata *Val) {
  auto *ModuleFlags = Module.getModuleFlagsMetadata();

  for (unsigned I = 0, E = ModuleFlags->getNumOperands(); I != E; ++I) {
    llvm::MDNode *Op = ModuleFlags->getOperand(I);
    llvm::MDString *ID = cast<llvm::MDString>(Op->getOperand(1));

    if (ID->getString().equals(EntryName)) {

      // Create the new entry.
      llvm::Type *Int32Ty = llvm::Type::getInt32Ty(Ctx);
      llvm::Metadata *Ops[3] = {llvm::ConstantAsMetadata::get(
                                    llvm::ConstantInt::get(Int32Ty, Behavior)),
                                llvm::MDString::get(Ctx, EntryName), Val};

      ModuleFlags->setOperand(I, llvm::MDNode::get(Ctx, Ops));
      return true;
    }
  }
  llvm_unreachable("Could not replace old linker options entry?");
}

/// Returns true if the object file generated by \p IGM will be the "first"
/// object file in the module. This lets us determine where to put a symbol
/// that must be unique.
static bool isFirstObjectFileInModule(IRGenModule &IGM) {
  if (IGM.getSILModule().isWholeModule())
    return IGM.IRGen.getPrimaryIGM() == &IGM;

  const DeclContext *DC = IGM.getSILModule().getAssociatedContext();
  if (!DC)
    return false;

  assert(!isa<ModuleDecl>(DC) && "that would be a whole module build");
  assert(isa<FileUnit>(DC) && "compiling something smaller than a file?");
  ModuleDecl *containingModule = cast<FileUnit>(DC)->getParentModule();
  return containingModule->getFiles().front() == DC;
}

void IRGenModule::emitAutolinkInfo() {
  // Collect the linker options already in the module (from ClangCodeGen).
  // FIXME: This constant should be vended by LLVM somewhere.
  auto *Metadata = Module.getOrInsertNamedMetadata("llvm.linker.options");
  for (llvm::MDNode *LinkOption : Metadata->operands())
    AutolinkEntries.push_back(LinkOption);

  // Remove duplicates.
  llvm::SmallPtrSet<llvm::MDNode *, 4> knownAutolinkEntries;
  AutolinkEntries.erase(std::remove_if(AutolinkEntries.begin(),
                                       AutolinkEntries.end(),
                                       [&](llvm::MDNode *entry) -> bool {
                                         return !knownAutolinkEntries.insert(
                                                   entry).second;
                                       }),
                        AutolinkEntries.end());

  if ((TargetInfo.OutputObjectFormat == llvm::Triple::COFF &&
       !Triple.isOSCygMing()) ||
      TargetInfo.OutputObjectFormat == llvm::Triple::MachO || Triple.isPS4()) {

    // On platforms that support autolinking, continue to use the metadata.
    Metadata->clearOperands();
    for (auto *Entry : AutolinkEntries)
      Metadata->addOperand(Entry);

  } else {
    assert((TargetInfo.OutputObjectFormat == llvm::Triple::ELF ||
            TargetInfo.OutputObjectFormat == llvm::Triple::Wasm ||
            Triple.isOSCygMing()) &&
           "expected ELF output format or COFF format for Cygwin/MinGW");

    // Merge the entries into null-separated string.
    llvm::SmallString<64> EntriesString;
    for (auto &EntryNode : AutolinkEntries) {
      const llvm::MDNode *MD = cast<llvm::MDNode>(EntryNode);
      for (auto &Entry : MD->operands()) {
        const llvm::MDString *MS = cast<llvm::MDString>(Entry);
        EntriesString += MS->getString();
        EntriesString += '\0';
      }
    }
    auto EntriesConstant = llvm::ConstantDataArray::getString(
        LLVMContext, EntriesString, /*AddNull=*/false);

    auto var =
        new llvm::GlobalVariable(*getModule(), EntriesConstant->getType(), true,
                                 llvm::GlobalValue::PrivateLinkage,
                                 EntriesConstant, "_swift1_autolink_entries");
    var->setSection(".swift1_autolink_entries");
    var->setAlignment(getPointerAlignment().getValue());

    addUsedGlobal(var);
  }

  if (!IRGen.Opts.ForceLoadSymbolName.empty() &&
      isFirstObjectFileInModule(*this)) {
    llvm::SmallString<64> buf;
    encodeForceLoadSymbolName(buf, IRGen.Opts.ForceLoadSymbolName);
    auto ForceImportThunk =
        llvm::Function::Create(llvm::FunctionType::get(VoidTy, false),
                               llvm::GlobalValue::ExternalLinkage, buf,
                               &Module);
    ApplyIRLinkage(IRLinkage::ExternalExport).to(ForceImportThunk);

    auto BB = llvm::BasicBlock::Create(getLLVMContext(), "", ForceImportThunk);
    llvm::IRBuilder<> IRB(BB);
    IRB.CreateRetVoid();
  }
}

void IRGenModule::cleanupClangCodeGenMetadata() {
  // Remove llvm.ident that ClangCodeGen might have left in the module.
  auto *LLVMIdent = Module.getNamedMetadata("llvm.ident");
  if (LLVMIdent)
    Module.eraseNamedMetadata(LLVMIdent);

  // LLVM's object-file emission collects a fixed set of keys for the
  // image info.
  // Using "Objective-C Garbage Collection" as the key here is a hack,
  // but LLVM's object-file emission isn't general enough to collect
  // arbitrary keys to put in the image info.

  const char *ObjectiveCGarbageCollection = "Objective-C Garbage Collection";
  uint8_t Major, Minor;
  std::tie(Major, Minor) = version::getSwiftNumericVersion();
  uint32_t Value = (Major << 24) | (Minor << 16) | (swiftVersion << 8);

  if (Module.getModuleFlag(ObjectiveCGarbageCollection)) {
    bool FoundOldEntry = replaceModuleFlagsEntry(
        Module.getContext(), Module, ObjectiveCGarbageCollection,
        llvm::Module::Override,
        llvm::ConstantAsMetadata::get(
            llvm::ConstantInt::get(Int32Ty, Value)));

    (void)FoundOldEntry;
    assert(FoundOldEntry && "Could not replace old module flag entry?");
  } else
    Module.addModuleFlag(llvm::Module::Override,
                         ObjectiveCGarbageCollection,
                         Value);
}

bool IRGenModule::finalize() {
  const char *ModuleHashVarName = "llvm.swift_module_hash";
  if (IRGen.Opts.OutputKind == IRGenOutputKind::ObjectFile &&
      !Module.getGlobalVariable(ModuleHashVarName)) {
    // Create a global variable into which we will store the hash of the
    // module (used for incremental compilation).
    // We have to create the variable now (before we emit the global lists).
    // But we want to calculate the hash later because later we can do it
    // multi-threaded.
    llvm::MD5::MD5Result zero{};
    ArrayRef<uint8_t> ZeroArr(reinterpret_cast<uint8_t *>(&zero), sizeof(zero));
    auto *ZeroConst = llvm::ConstantDataArray::get(Module.getContext(), ZeroArr);
    ModuleHash = new llvm::GlobalVariable(Module, ZeroConst->getType(), true,
                                          llvm::GlobalValue::PrivateLinkage,
                                          ZeroConst, ModuleHashVarName);
    switch (TargetInfo.OutputObjectFormat) {
    case llvm::Triple::MachO:
      // On Darwin the linker ignores the __LLVM segment.
      ModuleHash->setSection("__LLVM,__swift_modhash");
      break;
    case llvm::Triple::ELF:
      ModuleHash->setSection(".swift_modhash");
      break;
    case llvm::Triple::COFF:
      ModuleHash->setSection(".sw5hash");
      break;
    default:
      llvm_unreachable("Don't know how to emit the module hash for the selected"
                       "object format.");
    }
    addUsedGlobal(ModuleHash);
  }
  emitLazyPrivateDefinitions();

  // Finalize clang IR-generation.
  finalizeClangCodeGen();

  // If that failed, report failure up and skip the final clean-up.
  if (!ClangCodeGen->GetModule())
    return false;

  emitAutolinkInfo();
  emitGlobalLists();
  if (DebugInfo)
    DebugInfo->finalize();
  cleanupClangCodeGenMetadata();

  return true;
}

/// Emit lazy definitions that have to be emitted in this specific
/// IRGenModule.
void IRGenModule::emitLazyPrivateDefinitions() {
  emitLazyObjCProtocolDefinitions();
}

llvm::MDNode *IRGenModule::createProfileWeights(uint64_t TrueCount,
                                                uint64_t FalseCount) const {
  uint64_t MaxWeight = std::max(TrueCount, FalseCount);
  uint64_t Scale = (MaxWeight > UINT32_MAX) ? UINT32_MAX : 1;
  uint32_t ScaledTrueCount = (TrueCount / Scale) + 1;
  uint32_t ScaledFalseCount = (FalseCount / Scale) + 1;
  llvm::MDBuilder MDHelper(getLLVMContext());
  return MDHelper.createBranchWeights(ScaledTrueCount, ScaledFalseCount);
}

void IRGenModule::unimplemented(SourceLoc loc, StringRef message) {
  Context.Diags.diagnose(loc, diag::irgen_unimplemented, message);
}

void IRGenModule::fatal_unimplemented(SourceLoc loc, StringRef message) {
  Context.Diags.diagnose(loc, diag::irgen_unimplemented, message);
  llvm::report_fatal_error(llvm::Twine("unimplemented IRGen feature! ") +
                             message);
}

void IRGenModule::error(SourceLoc loc, const Twine &message) {
  SmallVector<char, 128> buffer;
  Context.Diags.diagnose(loc, diag::irgen_failure,
                         message.toStringRef(buffer));
}

bool IRGenModule::useDllStorage() { return ::useDllStorage(Triple); }

void IRGenerator::addGenModule(SourceFile *SF, IRGenModule *IGM) {
  assert(GenModules.count(SF) == 0);
  GenModules[SF] = IGM;
  if (!PrimaryIGM) {
    PrimaryIGM = IGM;
  }
  Queue.push_back(IGM);
}

IRGenModule *IRGenerator::getGenModule(DeclContext *ctxt) {
  if (GenModules.size() == 1 || !ctxt) {
    return getPrimaryIGM();
  }
  SourceFile *SF = ctxt->getParentSourceFile();
  if (!SF) {
    return getPrimaryIGM();
  }
  IRGenModule *IGM = GenModules[SF];
  assert(IGM);
  return IGM;
}

IRGenModule *IRGenerator::getGenModule(SILFunction *f) {
  if (GenModules.size() == 1) {
    return getPrimaryIGM();
  }

  auto found = DefaultIGMForFunction.find(f);
  if (found != DefaultIGMForFunction.end())
    return found->second;

  if (auto *dc = f->getDeclContext())
    return getGenModule(dc);

  return getPrimaryIGM();
}

llvm::Triple IRGenerator::getEffectiveClangTriple() {
  auto CI = static_cast<ClangImporter *>(
      &*SIL.getASTContext().getClangModuleLoader());
  assert(CI && "no clang module loader");
  return llvm::Triple(CI->getTargetInfo().getTargetOpts().Triple);
}

const llvm::DataLayout &IRGenerator::getClangDataLayout() {
  return static_cast<ClangImporter *>(
             SIL.getASTContext().getClangModuleLoader())
      ->getTargetInfo()
      .getDataLayout();
  }<|MERGE_RESOLUTION|>--- conflicted
+++ resolved
@@ -894,14 +894,6 @@
   return feature == "+thumb-mode";
 }
 
-<<<<<<< HEAD
-/// Construct initial function attributes from options.
-void IRGenModule::constructInitialFnAttributes(llvm::AttrBuilder &Attrs,
-                                               OptimizationMode FuncOptMode) {
-  // Add DisableFPElim. 
-  Attrs.addAttribute("frame-pointer",
-                     IRGen.Opts.DisableFPElim ? "all" : "none");
-=======
 void IRGenModule::setHasFramePointer(llvm::AttrBuilder &Attrs,
                                      bool HasFramePointer) {
   if (HasFramePointer) {
@@ -912,7 +904,6 @@
     Attrs.removeAttribute("no-frame-pointer-elim-non-leaf");
   }
 }
->>>>>>> 60fa323b
 
 void IRGenModule::setHasFramePointer(llvm::Function *F,
                                      bool HasFramePointer) {
